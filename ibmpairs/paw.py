--- conflicted
+++ resolved
@@ -1057,24 +1057,12 @@
                 # try to submit query to PAIRS
                 try:
                     if (self.querySubmit is None) or (self.querySubmit.status_code not in (200, 201)):
-<<<<<<< HEAD
                         # compose query header
                         headers = {'Content-Type': 'application/json'}
                         if self._isOnlineQuery:
                             headers['Accept']   = self.PAIRS_POINT_QUERY_RESP_FORMAT
                         # submit query
-                        self.querySubmit = requests.post(
-                            urljoin(
-                                self.pairsHost.geturl(),
-                                self.SUBMIT_API_STRING
-                            ),
-                            data    = json.dumps(self.query),
-                            headers = headers,
-                            auth    = self.auth,
-                            verify  = self.verifySSL,
-=======
                         if self.authType.lower() in ['api-key', 'apikey', 'api key']:
-                            headers = {'Content-Type': 'application/json'}
                             token = 'Bearer ' + self.auth.jwt_token
                             headers['Authorization'] = token
                             self.querySubmit = requests.post(
@@ -1093,11 +1081,10 @@
                                     self.SUBMIT_API_STRING
                                 ),
                                 data    = json.dumps(self.query),
-                                headers = {'Content-Type': 'application/json'},
+                                headers = headers,
                                 auth    = self.auth,
                                 verify  = self.verifySSL,
->>>>>>> e5bd19d7
-                        )
+                            )
                 except Exception as e:
                     raise Exception(
                         'Sorry, I have trouble to submit your query: {}.'.format(e)
